--- conflicted
+++ resolved
@@ -301,13 +301,7 @@
 	}
 
 	if totalBalance.IsZero() {
-<<<<<<< HEAD
-		// All accounts have zero balance; cannot adjust balances
-		fmt.Println("All accounts have zero balance. Cannot adjust balances.")
-		return nil
-=======
 		return errors.New("total balance is zero, nothing to adjust")
->>>>>>> a9b16ba9
 	}
 
 	numAccounts := sdkmath.NewInt(int64(len(accounts)))
